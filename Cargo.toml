[workspace]
resolver = "2"
members = ["packages/*", "plugins/*"]

[workspace.package]
edition = "2024"
description = "SSU Announcement Crawler for Everyone"
license = "MIT"
authors = [
  "Hyomin Koo <me@eatsteak.dev>",
  "이중곤 <2wndrhs@gmail.com>",
  "Jung Haesung <harryjung1001@gmail.com>",
]

[workspace.dependencies]
serde = { version = "1.0", features = ["derive"] }
serde_json = "1.0.140"
time = "0.3.41"
reqwest = { version = "0.12.0", features = [
  "charset",
  "http2",
  "macos-system-configuration",
  "rustls-tls",
  "cookies",
  "gzip",
  "brotli",
] }
scraper = "0.23.1"
thiserror = "2.0.12"
tokio = { version = "1.45.0", features = ["full"] }
url = "2.5.4"
futures = "0.3.31"
tracing = "0.1.41"
mime_guess = "2.0.5"
tracing-subscriber = { version = "0.3", features = ["env-filter", "fmt"] }

ssufid = { path = "packages/ssufid", features = ["rss"] }

ssufid_common = { path = "plugins/common" }
ssufid_media = { path = "plugins/media" }
ssufid_mediamba = { path = "plugins/mediamba" }
ssufid_ssucatch = { path = "plugins/ssucatch" }
ssufid_ssupath = { path = "plugins/ssupath" }
ssufid_lifelongedu = { path = "plugins/lifelongedu" }
ssufid_chemeng = { path = "plugins/chemeng" }
ssufid_ee = { path = "plugins/ee" }
ssufid_oasis = { path = "plugins/oasis" }
ssufid_startup = { path = "plugins/startup" }
<<<<<<< HEAD
ssufid_study = { path = "plugins/study" }
=======
ssufid_lawyer = { path = "plugins/lawyer" }
>>>>>>> ea743d9f
<|MERGE_RESOLUTION|>--- conflicted
+++ resolved
@@ -46,8 +46,5 @@
 ssufid_ee = { path = "plugins/ee" }
 ssufid_oasis = { path = "plugins/oasis" }
 ssufid_startup = { path = "plugins/startup" }
-<<<<<<< HEAD
 ssufid_study = { path = "plugins/study" }
-=======
-ssufid_lawyer = { path = "plugins/lawyer" }
->>>>>>> ea743d9f
+ssufid_lawyer = { path = "plugins/lawyer" }