--- conflicted
+++ resolved
@@ -46,9 +46,6 @@
 ssufid_ee = { path = "plugins/ee" }
 ssufid_oasis = { path = "plugins/oasis" }
 ssufid_startup = { path = "plugins/startup" }
-<<<<<<< HEAD
 ssufid_ssfilm = { path = "plugins/ssfilm" }
-=======
 ssufid_study = { path = "plugins/study" }
-ssufid_lawyer = { path = "plugins/lawyer" }
->>>>>>> fe313327
+ssufid_lawyer = { path = "plugins/lawyer" }