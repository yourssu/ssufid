[package]
name = "ssufid_cli"
version = "0.1.0"
description.workspace = true
edition.workspace = true
license.workspace = true
authors.workspace = true

[dependencies]
eyre = "0.6.12"
color-eyre = "0.6.3"
serde = { workspace = true, features = ["derive"] }
serde_json = { workspace = true }
time = { workspace = true, features = [
  "serde",
  "macros",
  "formatting",
  "parsing",
] }
futures = { workspace = true }
tokio = { workspace = true, features = ["full", "rt-multi-thread"] }
clap = { version = "4.5.36", features = ["derive"] }
tracing = { workspace = true }
tracing-subscriber = { version = "0.3.19", features = ["env-filter", "json"] }

ssufid = { workspace = true }
ssufid_common = { workspace = true }
ssufid_inso = { workspace = true }
ssufid_media = { workspace = true }
ssufid_mediamba = { workspace = true }
ssufid_ssucatch = { workspace = true }
ssufid_ssudorm = { workspace = true }
ssufid_ssupath = { workspace = true }
ssufid_lifelongedu = { workspace = true }
ssufid_chemeng = { workspace = true }
ssufid_ee = { workspace = true }
ssufid_oasis = { workspace = true }
ssufid_startup = { workspace = true }
<<<<<<< HEAD
ssufid_materials = { workspace = true }
=======
ssufid_ssfilm = { workspace = true }
ssufid_study = { workspace = true }
ssufid_lawyer = { workspace = true }
>>>>>>> 605b3c83

[dev-dependencies]
time = { version = "0.3.40", features = ["macros"] }<|MERGE_RESOLUTION|>--- conflicted
+++ resolved
@@ -36,13 +36,10 @@
 ssufid_ee = { workspace = true }
 ssufid_oasis = { workspace = true }
 ssufid_startup = { workspace = true }
-<<<<<<< HEAD
 ssufid_materials = { workspace = true }
-=======
 ssufid_ssfilm = { workspace = true }
 ssufid_study = { workspace = true }
 ssufid_lawyer = { workspace = true }
->>>>>>> 605b3c83
 
 [dev-dependencies]
 time = { version = "0.3.40", features = ["macros"] }