--- conflicted
+++ resolved
@@ -1,7 +1,3 @@
-<<<<<<< HEAD
 pub mod cse;
 pub mod ssu_catch;
-=======
-pub mod ssu_catch;
-pub mod ssu_path;
->>>>>>> 05cf7a84
+pub mod ssu_path;