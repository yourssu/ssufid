--- conflicted
+++ resolved
@@ -34,11 +34,8 @@
 ssufid_ee = { workspace = true }
 ssufid_oasis = { workspace = true }
 ssufid_startup = { workspace = true }
-<<<<<<< HEAD
 ssufid_study = { workspace = true }
-=======
 ssufid_lawyer = { workspace = true }
->>>>>>> ea743d9f
 
 [dev-dependencies]
 time = { version = "0.3.40", features = ["macros"] }